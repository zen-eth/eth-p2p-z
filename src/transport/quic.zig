const lsquic = @cImport({
    @cInclude("lsquic.h");
    @cInclude("lsquic_types.h");
    @cInclude("lsxpack_header.h");
});
const std = @import("std");
const libp2p = @import("../root.zig");
const p2p_conn = libp2p.conn;
const xev = libp2p.xev;
const io_loop = libp2p.thread_event_loop;
const ssl = @import("ssl");
const tls = libp2p.security.tls;
const Allocator = std.mem.Allocator;
const UDP = xev.UDP;
const posix = std.posix;
const protoMsgHandler = libp2p.protocols.AnyProtocolMessageHandler;
const multiaddr = @import("multiformats").multiaddr;
const Multiaddr = multiaddr.Multiaddr;
const PeerId = @import("peer_id").PeerId;
const keys = @import("peer_id").keys;
const SecuritySession = libp2p.security.Session1;

var lsquic_logger_initialized: bool = false;
var lsquic_logger_checked_env: bool = false;

fn detectLsquicLevel(line: []const u8) std.log.Level {
    if (std.mem.indexOfScalar(u8, line, '[')) |start| {
        if (start + 1 < line.len) {
            if (std.mem.indexOfScalar(u8, line[start + 1 ..], ']')) |rel_end| {
                const end = start + 1 + rel_end;
                const tag = line[start + 1 .. end];
                if (std.mem.eql(u8, tag, "DEBUG")) return .debug;
                if (std.mem.eql(u8, tag, "INFO") or std.mem.eql(u8, tag, "NOTICE")) return .info;
                if (std.mem.eql(u8, tag, "WARN") or std.mem.eql(u8, tag, "WARNING")) return .warn;
                if (std.mem.eql(u8, tag, "ERROR") or std.mem.eql(u8, tag, "ERR") or std.mem.eql(u8, tag, "CRIT") or std.mem.eql(u8, tag, "ALERT") or std.mem.eql(u8, tag, "EMERG")) return .err;
            }
        }
    }
    return .info;
}

fn trimLsquicPrefix(line: []const u8) []const u8 {
    var slice = line;
    if (std.mem.indexOfScalar(u8, slice, '[')) |start| {
        if (start + 1 < slice.len) {
            if (std.mem.indexOfScalar(u8, slice[start + 1 ..], ']')) |rel_end| {
                const end = start + 1 + rel_end;
                if (end + 1 < slice.len) {
                    slice = slice[end + 1 ..];
                }
            }
        }
    }
    return std.mem.trim(u8, slice, " \r\n");
}

fn lsquicLogCallback(ctx: ?*anyopaque, buf: [*c]const u8, len: usize) callconv(.c) c_int {
    _ = ctx;
    if (len == 0 or buf == null) return 0;
    const bytes: []const u8 = buf[0..len];
    const level = detectLsquicLevel(bytes);
    const payload = trimLsquicPrefix(bytes);
    emitLsquicLog(level, payload);
    return 0;
}

fn emitLsquicLog(level: std.log.Level, payload: []const u8) void {
    switch (level) {
        .err => std.log.err("lsquic: {s}", .{payload}),
        .warn => std.log.warn("lsquic: {s}", .{payload}),
        .info => std.log.info("lsquic: {s}", .{payload}),
        .debug => std.log.debug("lsquic: {s}", .{payload}),
    }
}

fn maybeInitLsquicLogger(allocator: Allocator) void {
    if (lsquic_logger_initialized) return;

    const log_level_owned = std.process.getEnvVarOwned(allocator, "LIBP2P_LSQUIC_LOG") catch |err| switch (err) {
        error.EnvironmentVariableNotFound => {
            if (!lsquic_logger_checked_env) {
                std.log.debug("lsquic logger env LIBP2P_LSQUIC_LOG not set", .{});
                lsquic_logger_checked_env = true;
            }
            return;
        },
        else => {
            if (!lsquic_logger_checked_env) {
                std.log.debug("lsquic logger env LIBP2P_LSQUIC_LOG unavailable ({s})", .{@errorName(err)});
                lsquic_logger_checked_env = true;
            }
            return;
        },
    };
    defer allocator.free(log_level_owned);
    if (!lsquic_logger_checked_env) {
        std.log.debug("lsquic logger env LIBP2P_LSQUIC_LOG={s}", .{log_level_owned});
        lsquic_logger_checked_env = true;
    }

    var log_level_z = allocator.alloc(u8, log_level_owned.len + 1) catch return;
    defer allocator.free(log_level_z);
    std.mem.copyForwards(u8, log_level_z[0..log_level_owned.len], log_level_owned);
    log_level_z[log_level_owned.len] = 0;

    const logger_if = lsquic.struct_lsquic_logger_if{ .log_buf = lsquicLogCallback };
    lsquic.lsquic_logger_init(&logger_if, null, lsquic.LLTS_HHMMSSUS);

    const has_module_spec = std.mem.indexOfScalar(u8, log_level_owned, '=') != null;
    const set_result = if (has_module_spec)
        lsquic.lsquic_logger_lopt(@ptrCast(log_level_z.ptr))
    else
        lsquic.lsquic_set_log_level(@ptrCast(log_level_z.ptr));

    if (set_result != 0) {
        std.log.warn("failed to set LSQUIC log level to '{s}'", .{log_level_owned});
    }

    if (std.process.getEnvVarOwned(allocator, "LIBP2P_LSQUIC_LOG_OPTS")) |log_opts_owned| {
        defer allocator.free(log_opts_owned);
        var log_opts_z = allocator.alloc(u8, log_opts_owned.len + 1) catch {
            lsquic_logger_initialized = true;
            return;
        };
        defer allocator.free(log_opts_z);
        std.mem.copyForwards(u8, log_opts_z[0..log_opts_owned.len], log_opts_owned);
        log_opts_z[log_opts_owned.len] = 0;
        if (lsquic.lsquic_logger_lopt(@ptrCast(log_opts_z.ptr)) != 0) {
            std.log.warn("failed to apply LSQUIC logger options '{s}'", .{log_opts_owned});
        }
    } else |_| {}

    lsquic_logger_initialized = true;
}

<<<<<<< HEAD
// Maximum stream data for bidirectional streams
const MaxStreamDataBidiRemote = 64 * 1024 * 1024; // 64 MB
// Maximum stream data for bidirectional streams (local side)
const MaxStreamDataBidiLocal = 64 * 1024 * 1024; // 64 MB
// Maximum number of bidirectional streams
const MaxStreamsBidi = 1000;
// Idle timeout for connections in seconds
const IdleTimeoutSeconds = 120; // 2 minutes
// Handshake timeout in microseconds
const HandshakeTimeoutMicroseconds = 10 * std.time.us_per_s; // 10 seconds
// BBR congestion control algorithm
const CCAlgoBBR = @as(c_int, 2);
=======
// SCID issuer rate limit in tokens per minute
const SCID_ISSUER_RATE = 300; // 300 per minute
>>>>>>> 7bc25fee

const SignatureAlgs: []const u16 = &.{
    ssl.SSL_SIGN_ED25519,
    ssl.SSL_SIGN_ECDSA_SECP256R1_SHA256,
    ssl.SSL_SIGN_RSA_PSS_RSAE_SHA256,
    ssl.SSL_SIGN_RSA_PKCS1_SHA256,
};

/// Stream interface for lsquic
const stream_if: lsquic.lsquic_stream_if = lsquic.lsquic_stream_if{
    .on_new_conn = onNewConn,
    .on_conn_closed = onConnClosed,
    .on_hsk_done = onHskDone,
    .on_new_stream = onNewStream,
    .on_read = onStreamRead,
    .on_write = onStreamWrite,
    .on_close = onStreamClose,
};

/// QUIC engine that manages QUIC connections and streams.
/// It handles reading from the UDP socket, processing incoming packets, and managing connections.
/// It also provides methods for starting the engine, connecting to peers, and accepting incoming connections.
/// It uses the lsquic library for QUIC protocol handling and integrates with the event loop for asynchronous operations.
/// All the lsquic API calls are scheduled to run in the event loop thread, ensuring thread safety.
/// It assumes that the event loop is running in a single-threaded environment.
/// It supports both client and server modes, allowing it to initiate connections or accept incoming ones.
pub const QuicEngine = struct {
    pub const Error = error{
        InitializationFailed,
        AlreadyConnecting,
    };

    // SSL context for the QUIC engine
    ssl_context: *ssl.SSL_CTX,
    // The lsquic engine instance
    engine: *lsquic.lsquic_engine_t,
    // The UDP socket used for QUIC communication
    socket: UDP,
    // Local address of the QUIC engine
    local_address: std.net.Address,
    // Allocator for memory management
    allocator: Allocator,
    // Indicates whether the engine is in client mode
    is_client_mode: bool,
    // Read buffer for incoming QUIC packets
    // Typical MTU size for UDP packets
    read_buffer: [1500]u8,
    // Completion object for reading from the UDP socket
    c_read: xev.Completion,
    // State for reading from the UDP socket
    read_state: UDP.State,
    // The transport layer that this engine is part of
    // This is used to access the transport's event loop and other properties.
    transport: *QuicTransport,
    // Context for the listen operation
    // This is set when the engine is in server mode and is waiting for incoming connections.
    listen_ctx: ?QuicConnection.ListenCtx,
    // Timer for processing QUIC connections
    process_timer: xev.Timer,
    // Completion object for the process timer
    c_process_timer: xev.Completion,
    // Completion object for canceling the process timer (used only during explicit stop)
    c_process_timer_cancel: xev.Completion,
    // Completion object for canceling during timer reset (internal use by reset())
    c_process_timer_reset_cancel: xev.Completion,
    // Context for connecting to a peer
    // This is used when the engine is in client mode and is initiating a connection to a peer.
    // The functions in the QuicEngine will be called in the same thread as the event loop.
    // It means that no locks are needed for the engine.
    connect_ctx: ?QuicConnection.ConnectCtx,
    // Flag to indicate if the engine should stop processing
    stop_flag: bool,

    stopped: std.Thread.ResetEvent,

    pub fn init(self: *QuicEngine, allocator: Allocator, socket: UDP, transport: *QuicTransport, is_client_mode: bool) !void {
        var flags: c_uint = 0;
        if (!is_client_mode) {
            flags |= lsquic.LSENG_SERVER;
        }

        var engine_settings: lsquic.lsquic_engine_settings = undefined;
        lsquic.lsquic_engine_init_settings(&engine_settings, flags);

        engine_settings.es_versions = lsquic.LSQUIC_IETF_VERSIONS;
<<<<<<< HEAD
        engine_settings.es_cc_algo = CCAlgoBBR;
        engine_settings.es_init_max_stream_data_bidi_remote = MaxStreamDataBidiRemote;
        engine_settings.es_init_max_stream_data_bidi_local = MaxStreamDataBidiLocal;
        engine_settings.es_init_max_streams_bidi = MaxStreamsBidi;
        engine_settings.es_idle_timeout = IdleTimeoutSeconds;
        engine_settings.es_handshake_to = HandshakeTimeoutMicroseconds;
=======
        engine_settings.es_scid_iss_rate = SCID_ISSUER_RATE;
>>>>>>> 7bc25fee

        var err_buf: [100]u8 = undefined;
        if (lsquic.lsquic_engine_check_settings(
            &engine_settings,
            flags,
            &err_buf,
            100,
        ) == 1) {
            std.log.warn("lsquic_engine_check_settings failed: {any}", .{err_buf});
            return error.InitializationFailed;
        }

        const engine_api: lsquic.lsquic_engine_api = .{ .ea_settings = &engine_settings, .ea_stream_if = &stream_if, .ea_stream_if_ctx = self, .ea_packets_out = packetsOut, .ea_packets_out_ctx = self, .ea_get_ssl_ctx = getSslContext };
        const engine = lsquic.lsquic_engine_new(flags, &engine_api);
        if (engine == null) {
            return error.InitializationFailed;
        }

        var local_address: std.net.Address = undefined;
        var local_socklen: posix.socklen_t = @sizeOf(std.net.Address);
        try std.posix.getsockname(socket.fd, &local_address.any, &local_socklen);

        self.* = .{
            .ssl_context = transport.ssl_context,
            .engine = engine.?,
            .allocator = allocator,
            .socket = socket,
            .local_address = local_address,
            .read_buffer = undefined,
            .c_read = undefined,
            .read_state = undefined,
            .transport = transport,
            .is_client_mode = is_client_mode,
            .listen_ctx = null,
            .process_timer = try xev.Timer.init(),
            .c_process_timer = .{},
            .c_process_timer_cancel = .{},
            .c_process_timer_reset_cancel = .{},
            .connect_ctx = null,
            .stop_flag = false,
            .stopped = .{},
        };
    }

    /// doStop is a private method that stops the QUIC engine by setting the stop flag.
    /// It is called from the `stop` method to ensure that the engine stops processing connections.
    pub fn doStop(self: *QuicEngine) void {
        std.log.debug("QuicEngine: Stopping engine...\n", .{});
        self.stop_flag = true;

        self.doCancelProcessTimer();
    }

    fn doCancelProcessTimer(self: *QuicEngine) void {
        self.process_timer.cancel(&self.transport.io_event_loop.loop, &self.c_process_timer, &self.c_process_timer_cancel, QuicEngine, self, struct {
            fn callback(
                ctx: ?*QuicEngine,
                _: *xev.Loop,
                _: *xev.Completion,
                _: xev.CancelError!void,
            ) xev.CallbackAction {
                const engine = ctx.?;

                if (engine.socket.fd != -1) {
                    posix.close(engine.socket.fd);
                    engine.socket.fd = -1;
                }

                lsquic.lsquic_engine_destroy(engine.engine);

                engine.stopped.set();

                return .disarm;
            }
        }.callback);
    }

    /// Stops the QUIC engine by setting the stop flag.
    /// This function should be called to force stop the engine.
    /// It is thread-safe and can be called from any thread.
    pub fn stop(self: *QuicEngine) !void {
        if (self.transport.io_event_loop.inEventLoopThread()) {
            self.doStop();
        } else {
            try io_loop.ThreadEventLoop.QuicTasks.queueQuicEngineStop(self.transport.io_event_loop, self);
        }

        self.stopped.wait();
    }

    /// doStart is a private method that starts the QUIC engine by initiating the read operation on the UDP socket.
    /// It is called from the `start` method to ensure that the read operation is scheduled in the event loop thread.
    pub fn doStart(self: *QuicEngine) void {
        if (self.stop_flag) {
            return;
        }

        self.socket.read(&self.transport.io_event_loop.loop, &self.c_read, &self.read_state, .{ .slice = &self.read_buffer }, QuicEngine, self, readCallback);
        self.processConns();
    }

    /// Starts the QUIC engine by initiating the read operation on the UDP socket.
    /// This function should be called after the engine is initialized.
    /// It sets up the read callback to handle incoming QUIC packets and starts processing connections.
    /// It is thread-safe and can be called from any thread.
    pub fn start(self: *QuicEngine) void {
        if (self.transport.io_event_loop.inEventLoopThread()) {
            self.doStart();
        } else {
            io_loop.ThreadEventLoop.QuicTasks.queueQuicEngineStart(self.transport.io_event_loop, self) catch unreachable;
        }
    }

    /// Initiates a QUIC connection to the specified peer address.
    /// If a connection is already in progress, it returns an error.
    /// If the connection is successful, it invokes the callback with the new `QuicConnection`.
    /// If the connection fails, it invokes the callback with an error.
    /// This function is called from the event loop thread to ensure thread safety.
    /// It should not be called directly from other threads.
    pub fn doConnect(self: *QuicEngine, peer_address: Multiaddr, callback_ctx: ?*anyopaque, callback: *const fn (ctx: ?*anyopaque, res: anyerror!*QuicConnection) void) void {
        if (self.stop_flag) {
            callback(callback_ctx, error.EngineStopped);
            return;
        }

        if (self.connect_ctx != null) {
            callback(callback_ctx, error.AlreadyConnecting);
            return;
        }

        const addrAndPeerId = maToStdAddrAndPeerId(peer_address) catch |err| {
            std.log.warn("Failed to convert Multiaddr to std.net.Address and PeerId: {}", .{err});
            callback(callback_ctx, err);
            return;
        };

        if (addrAndPeerId.peer_id == null) {
            callback(callback_ctx, error.NoPeerIdFound);
            return;
        }

        self.connect_ctx = .{
            .peer_id = addrAndPeerId.peer_id.?,
            .address = peer_address,
            .callback_ctx = callback_ctx,
            .callback = callback,
        };

        self.doStart();

        const local_addr_ptr: *const lsquic.struct_sockaddr = @ptrCast(@alignCast(&self.local_address.any));
        const remote_addr_ptr: *const lsquic.struct_sockaddr = @ptrCast(@alignCast(&addrAndPeerId.address.any));
        std.log.debug(
            "lsquic_engine_connect local={any} remote={any}\n",
            .{ self.local_address.any, addrAndPeerId.address.any },
        );
        const conn_res = lsquic.lsquic_engine_connect(
            self.engine,
            lsquic.N_LSQVER,
            local_addr_ptr,
            remote_addr_ptr,
            self,
            null,
            null,
            0,
            null,
            0,
            null,
            0,
        );

        if (conn_res == null) {
            const errno_val = std.posix.errno(@as(c_int, -1));
            std.log.debug(
                "lsquic_engine_connect failed errno={d} ({s})\n",
                .{ @intFromEnum(errno_val), @tagName(errno_val) },
            );
            if (self.connect_ctx) |connect_ctx| {
                self.connect_ctx = null;
                connect_ctx.callback(connect_ctx.callback_ctx, error.ConnectFailed);
            }
            self.processConns();
            return;
        } else {
            std.log.debug("lsquic_engine_connect returned conn_ptr={*}\n", .{conn_res});
        }

        self.processConns();
    }

    /// Initiates a QUIC connection to the specified peer address.
    /// If a connection is already in progress, it returns an error.
    /// If the connection is successful, it invokes the callback with the new `QuicConnection`.
    /// If the connection fails, it invokes the callback with an error.
    /// This function is not thread-safe and should not be called from multiple threads concurrently.
    /// Queueuing this operation is recommended.
    pub fn connect(self: *QuicEngine, peer_address: Multiaddr, callback_ctx: ?*anyopaque, callback: *const fn (ctx: ?*anyopaque, res: anyerror!*QuicConnection) void) void {
        if (self.transport.io_event_loop.inEventLoopThread()) {
            self.doConnect(peer_address, callback_ctx, callback);
        } else {
            io_loop.ThreadEventLoop.QuicTasks.queueQuicConnect(self.transport.io_event_loop, self, peer_address, callback_ctx, callback) catch |err| {
                callback(callback_ctx, err);
                return;
            };
        }
    }

    /// Processes incoming QUIC connections and streams.
    /// This function is called periodically to handle incoming packets and manage connections.
    /// It processes the connections in the lsquic engine and schedules the next processing based on the earliest advertised tick.
    /// It is called from the event loop thread to ensure thread safety.
    /// It should not be called directly from other threads.
    fn processConns(self: *QuicEngine) void {
        lsquic.lsquic_engine_process_conns(self.engine);

        var diff_us: c_int = 0;
        if (lsquic.lsquic_engine_earliest_adv_tick(self.engine, &diff_us) > 0) {
            // Calculate the next timer interval in milliseconds
            // If diff_us is negative or less than the clock granularity, we set it to the clock granularity.
            // This ensures that we do not set a timer with a negative or zero interval.
            // The clock granularity is defined in lsquic.h as LSQUIC_DF_CLOCK_GRANULARITY.
            // It is typically set to 1000 microseconds (1 millisecond).
            // This means that the timer will be set to fire at least every 1 millisecond.
            // If the difference is less than the clock granularity, we set the timer to fire at the clock granularity.
            // If the difference is greater than or equal to the clock granularity, we calculate the next timer interval in milliseconds.
            // This is done to ensure that the engine processes connections at a regular interval,
            // which is important for maintaining the performance and responsiveness of the QUIC engine.
            // The timer is used to schedule the next processing of connections,
            // allowing the engine to handle incoming packets and manage connections efficiently.
            const granularity_us: u64 = @as(u64, lsquic.LSQUIC_DF_CLOCK_GRANULARITY);
            var timeout_us: u64 = granularity_us;
            if (diff_us >= 0) {
                timeout_us = @intCast(diff_us);
                if (timeout_us < granularity_us) {
                    timeout_us = granularity_us;
                }
            }

            var next_ms = (timeout_us + std.time.us_per_ms - 1) / std.time.us_per_ms;
            if (next_ms == 0) {
                next_ms = 1;
            }
            // Use separate completion for reset to avoid triggering the stop cleanup callback
            self.process_timer.reset(&self.transport.io_event_loop.loop, &self.c_process_timer, &self.c_process_timer_reset_cancel, next_ms, QuicEngine, self, processConnsCallback);
        }
    }

    /// Callback for processing packets received from the UDP socket.
    /// This function is called when the UDP socket receives data.
    /// It processes the received data by passing it to the lsquic engine for further handling.
    /// This function is not thread-safe and should not be called from multiple threads concurrently.
    fn readCallback(
        ctx: ?*QuicEngine,
        _: *xev.Loop,
        _: *xev.Completion,
        _: *xev.UDP.State,
        address: std.net.Address,
        _: xev.UDP,
        b: xev.ReadBuffer,
        r: xev.ReadError!usize,
    ) xev.CallbackAction {
        const self = ctx.?;

        if (self.stop_flag) {
            return .disarm;
        }

        // For UDP read errors, we log the error and continue to listen.
        const n = r catch |err| {
            std.log.warn("UDP read failed with error: {any}. Continuing to listen.", .{err});
            if (self.stop_flag) {
                return .disarm;
            }
            return .rearm;
        };
        if (n <= 0) {
            if (self.stop_flag) {
                return .disarm;
            }
            return .rearm;
        }
        _ = lsquic.lsquic_engine_packet_in(
            self.engine,
            b.slice[0..n].ptr,
            n,
            @ptrCast(&self.local_address.any),
            @ptrCast(&address.any),
            self,
            0,
        );

        self.processConns();

        if (self.stop_flag) {
            return .disarm;
        }
        return .rearm;
    }

    /// Callback for processing connections in the QUIC engine.
    /// This function is called periodically to handle incoming packets and manage connections.
    /// It processes the connections in the lsquic engine and schedules the next processing based on the earliest advertised tick.
    fn processConnsCallback(
        ctx: ?*QuicEngine,
        _: *xev.Loop,
        _: *xev.Completion,
        r: xev.Timer.RunError!void,
    ) xev.CallbackAction {
        const engine = ctx.?;

        if (engine.stop_flag) {
            return .disarm;
        }

        _ = r catch |err| {
            std.log.warn("QUIC engine process conns timer failed with error: {}", .{err});
            return .disarm;
        };

        engine.processConns();

        return .disarm;
    }

    /// Get the SSL context for a given peer.
    fn getSslContext(
        peer_ctx: ?*anyopaque,
        _: ?*const lsquic.struct_sockaddr,
    ) callconv(.c) ?*lsquic.struct_ssl_ctx_st {
        const self: *QuicEngine = @ptrCast(@alignCast(peer_ctx.?));
        const res: *lsquic.struct_ssl_ctx_st = @ptrCast(@alignCast(self.ssl_context));
        return res;
    }

    /// Callback for when a new QUIC connection is established.
    /// This function is called by the lsquic library when a new connection is created in the server mode.
    /// It creates a new `QuicConnection` instance and invokes the listen callback if set.
    /// This function is not thread-safe and should not be called from multiple threads concurrently.
    fn onListen(self: *QuicEngine, listen_callback_ctx: ?*anyopaque, listen_callback: *const fn (ctx: ?*anyopaque, res: anyerror!*QuicConnection) void) void {
        self.listen_ctx = .{
            .callback_ctx = listen_callback_ctx,
            .callback = listen_callback,
        };
    }
};

/// QUIC connection that represents a single QUIC connection.
/// It manages the connection state, streams, and callbacks for new streams.
/// It provides methods for creating new streams, closing the connection, and handling incoming streams.
/// It is associated with a `QuicEngine` and uses the lsquic library for QUIC protocol handling.
pub const QuicConnection = struct {
    conn: *lsquic.lsquic_conn_t,

    engine: *QuicEngine,

    direction: p2p_conn.Direction,
    // Callback context for when a new stream is created in the client mode.
    new_stream_ctx: ?NewStreamCtx,

    connect_ctx: ?ConnectCtx,

    close_ctx: ?CloseCtx,
    // Callback context for when a new stream is created in the server mode.
    on_stream_ctx: ?NewStreamCtx,

    security_session: ?SecuritySession,

    pub const Error = error{
        NewStreamNotFinished,
        AlreadyAccepting,
        EngineStopped,
    };

    pub const ListenCtx = struct {
        callback_ctx: ?*anyopaque,
        callback: *const fn (ctx: ?*anyopaque, res: anyerror!*QuicConnection) void,
    };

    pub const ConnectCtx = struct {
        peer_id: PeerId,
        address: Multiaddr,
        callback_ctx: ?*anyopaque,
        callback: *const fn (ctx: ?*anyopaque, res: anyerror!*QuicConnection) void,
    };

    pub const NewStreamCtx = struct {
        callback_ctx: ?*anyopaque,
        callback: *const fn (callback_ctx: ?*anyopaque, stream: anyerror!*QuicStream) void,
    };

    pub const CloseCtx = struct {
        callback_ctx: ?*anyopaque,
        // This callback is registered at the time of connection connected,
        // it is used that the connection is closed not by the user, but by the engine.
        callback: ?*const fn (callback_ctx: ?*anyopaque, res: anyerror!*QuicConnection) void,
        active_callback_ctx: ?*anyopaque,
        // This callback is passed by the user when closing the connection,
        // it is called when the connection is closed by the user.
        active_callback: ?*const fn (callback_ctx: ?*anyopaque, res: anyerror!*QuicConnection) void,
    };

    pub fn onStream(self: *QuicConnection, callback_ctx: ?*anyopaque, callback: *const fn (callback_ctx: ?*anyopaque, stream: anyerror!*QuicStream) void) void {
        if (self.on_stream_ctx != null) {
            callback(callback_ctx, error.AlreadyAccepting);
            return;
        }

        self.on_stream_ctx = .{
            .callback_ctx = callback_ctx,
            .callback = callback,
        };
    }

    /// `lsquic_conn_make_stream` can't be called in the engine callback, it will cause the reentry error.
    pub fn newStream(self: *QuicConnection, callback_ctx: ?*anyopaque, callback: *const fn (callback_ctx: ?*anyopaque, stream: anyerror!*QuicStream) void) void {
        if (self.engine.transport.io_event_loop.inEventLoopThread()) {
            self.doNewStream(callback_ctx, callback);
        } else {
            io_loop.ThreadEventLoop.QuicTasks.queueQuicNewStream(self.engine.transport.io_event_loop, self, callback_ctx, callback) catch |err| {
                callback(callback_ctx, err);
                return;
            };
        }
    }

    pub fn doNewStream(self: *QuicConnection, callback_ctx: ?*anyopaque, callback: *const fn (callback_ctx: ?*anyopaque, stream: anyerror!*QuicStream) void) void {
        if (self.engine.stop_flag) {
            callback(callback_ctx, error.EngineStopped);
            return;
        }

        if (self.new_stream_ctx != null) {
            callback(callback_ctx, error.NewStreamNotFinished);
            return;
        }

        if (lsquic.lsquic_conn_n_pending_streams(self.conn) != 0) {
            // If there are pending streams, we should not create a new one.
            callback(callback_ctx, error.NewStreamNotFinished);
            return;
        }

        self.new_stream_ctx = .{
            .callback_ctx = callback_ctx,
            .callback = callback,
        };
        lsquic.lsquic_conn_make_stream(self.conn);

        self.engine.processConns();
    }

    pub fn close(self: *QuicConnection, callback_ctx: ?*anyopaque, callback: *const fn (callback_ctx: ?*anyopaque, res: anyerror!*QuicConnection) void) void {
        if (self.engine.transport.io_event_loop.inEventLoopThread()) {
            self.doClose(callback_ctx, callback);
        } else {
            io_loop.ThreadEventLoop.QuicTasks.queueQuicCloseConnection(self.engine.transport.io_event_loop, self, callback_ctx, callback) catch |err| {
                callback(callback_ctx, err);
                return;
            };
        }
    }

    pub fn doClose(self: *QuicConnection, callback_ctx: ?*anyopaque, callback: *const fn (callback_ctx: ?*anyopaque, res: anyerror!*QuicConnection) void) void {
        if (self.engine.stop_flag) {
            callback(callback_ctx, error.EngineStopped);
            return;
        }

        if (self.close_ctx) |*close_ctx| {
            // If we are already closing the connection, we just update the callback context and callback.
            close_ctx.active_callback_ctx = callback_ctx;
            close_ctx.active_callback = callback;
        } else {
            std.log.warn("In general it should have the close context which is set when dialing and listening", .{});
            self.close_ctx = .{
                .callback_ctx = null,
                .callback = null,
                .active_callback_ctx = callback_ctx,
                .active_callback = callback,
            };
        }
        lsquic.lsquic_conn_close(self.conn);
        self.engine.processConns();
    }
};

/// QUIC stream that represents a single QUIC stream.
/// It manages the stream state, data writing, and reading operations.
/// It provides methods for writing data to the stream, closing the stream, and handling incoming data.
/// It is associated with a `QuicConnection` and uses the lsquic library for QUIC protocol handling.
/// It supports asynchronous write operations with callbacks for completion.
/// It also supports protocol message handling through a `protoMsgHandler`.
pub const QuicStream = struct {
    pub const Error = error{
        StreamClosed,
        ConnectionReset,
        Unexpected,
        WriteFailed,
        ReadFailed,
        EndOfStream,
        EngineStopped,
    };

    /// Represents a write request for the QUIC stream.
    /// It contains the data to be written, the total number of bytes written so far,
    /// a context for the callback, and the callback function itself.
    const WriteRequest = struct {
        data: std.ArrayList(u8),
        total_written: usize = 0,
        callback_ctx: ?*anyopaque,
        callback: *const fn (ctx: ?*anyopaque, res: anyerror!usize) void,
    };

    pub const CloseCtx = struct {
        callback_ctx: ?*anyopaque,
        // This callback is registered at the time of connection connected,
        // it is used that the connection is closed not by the user, but by the engine.
        callback: ?*const fn (callback_ctx: ?*anyopaque, res: anyerror!*QuicStream) void,
        active_callback_ctx: ?*anyopaque,
        // This callback is passed by the user when closing the connection,
        // it is called when the connection is closed by the user.
        active_callback: ?*const fn (callback_ctx: ?*anyopaque, res: anyerror!*QuicStream) void,
    };

    stream: *lsquic.lsquic_stream_t,

    conn: *QuicConnection,

    pending_writes: std.ArrayList(WriteRequest),

    active_write: ?WriteRequest,

    proto_msg_handler: ?protoMsgHandler,

    proposed_protocols: ?[]const []const u8,

    negotiated_protocol: ?[]const u8,

    close_ctx: ?CloseCtx,

    pub fn init(self: *QuicStream, stream: *lsquic.lsquic_stream_t, conn: *QuicConnection) void {
        self.* = .{
            .stream = stream,
            .conn = conn,
            .pending_writes = std.ArrayList(WriteRequest).init(conn.engine.allocator),
            .active_write = null,
            .proto_msg_handler = null,
            .proposed_protocols = null,
            .negotiated_protocol = null,
            .close_ctx = null,
        };
    }

    pub fn deinit(self: *QuicStream) void {
        if (self.active_write) |*req| {
            req.callback(req.callback_ctx, error.StreamClosed);
            req.data.deinit();
            self.active_write = null;
        }

        while (self.pending_writes.items.len > 0) {
            var req = self.pending_writes.pop().?;
            req.callback(req.callback_ctx, error.StreamClosed);
            req.data.deinit();
        }
        self.pending_writes.deinit();
    }

    pub fn setProtoMsgHandler(self: *QuicStream, handler: protoMsgHandler) void {
        self.proto_msg_handler = handler;
        _ = lsquic.lsquic_stream_wantread(self.stream, 1);
    }

    pub fn write(self: *QuicStream, data: []const u8, callback_ctx: ?*anyopaque, callback: *const fn (ctx: ?*anyopaque, res: anyerror!usize) void) void {
        var data_copy = std.ArrayList(u8).init(self.conn.engine.allocator);
        errdefer data_copy.deinit();
        data_copy.appendSlice(data) catch |err| {
            callback(callback_ctx, err);
            return;
        };
        if (self.conn.engine.transport.io_event_loop.inEventLoopThread()) {
            self.doWrite(data_copy, callback_ctx, callback);
        } else {
            io_loop.ThreadEventLoop.QuicTasks.queueQuicWriteStream(self.conn.engine.transport.io_event_loop, self, data_copy, callback_ctx, callback) catch |err| {
                callback(callback_ctx, err);
                return;
            };
        }
    }

    pub fn close(self: *QuicStream, callback_ctx: ?*anyopaque, callback: *const fn (ctx: ?*anyopaque, res: anyerror!*QuicStream) void) void {
        if (self.conn.engine.transport.io_event_loop.inEventLoopThread()) {
            self.doClose(callback_ctx, callback);
        } else {
            io_loop.ThreadEventLoop.QuicTasks.queueQuicCloseStream(self.conn.engine.transport.io_event_loop, self, callback_ctx, callback) catch |err| {
                callback(callback_ctx, err);
                return;
            };
        }
    }

    pub fn doClose(self: *QuicStream, callback_ctx: ?*anyopaque, callback: ?*const fn (callback_ctx: ?*anyopaque, res: anyerror!*QuicStream) void) void {
        if (self.conn.engine.stop_flag) {
            if (callback) |cb| {
                cb(callback_ctx, error.EngineStopped);
            }
            return;
        }

        if (self.close_ctx) |*close_ctx| {
            // In general we should set the passive close callback in the new stream callback to handle the case io exceptional closed not by application.
            close_ctx.active_callback_ctx = callback_ctx;
            close_ctx.active_callback = callback;
        } else {
            std.log.warn("In general it should have the stream close context which is set when dialing and listening", .{});
            self.close_ctx = .{
                .callback_ctx = null,
                .callback = null,
                .active_callback_ctx = callback_ctx,
                .active_callback = callback,
            };
        }

        _ = lsquic.lsquic_stream_close(self.stream);
    }

    /// Writes data to the QUIC stream asynchronously.
    /// It appends the data to a list of pending writes and processes the next write operation.
    /// If the write operation fails, it invokes the callback with the error.
    /// If the write operation is successful, it schedules the next write operation.
    /// This function is called from the event loop thread to ensure thread safety.
    /// It should not be called directly from other threads.
    /// Because the data may be eventually written successfully by the QUIC engine `onStreamWrite` callback multiple times,
    /// it queues the write request and processes it asynchronously.
    pub fn doWrite(self: *QuicStream, data: std.ArrayList(u8), callback_ctx: ?*anyopaque, callback: *const fn (ctx: ?*anyopaque, res: anyerror!usize) void) void {
        if (self.conn.engine.stop_flag) {
            callback(callback_ctx, error.EngineStopped);
            return;
        }

        const write_req = WriteRequest{
            .data = data,
            .callback_ctx = callback_ctx,
            .callback = callback,
        };

        self.pending_writes.append(write_req) catch |err| {
            callback(callback_ctx, err);
            return;
        };

        self.processNextWrite();
    }

    fn processNextWrite(self: *QuicStream) void {
        if (self.active_write != null or self.pending_writes.items.len == 0) {
            return;
        }

        self.active_write = self.pending_writes.orderedRemove(0);
        _ = lsquic.lsquic_stream_wantwrite(self.stream, 1);
    }
};

/// QUIC listener that listens for incoming QUIC connections.
/// It initializes a UDP socket, binds it to the specified address, and starts the QUIC engine.
/// It provides methods for initializing the listener, starting to listen for incoming connections,
/// and accepting new connections.
/// The listener is associated with a `QuicTransport` and uses a callback to notify when a new connection is accepted.
pub const QuicListener = struct {
    /// The error type returned by the `init` function. Want to remain the underlying error type, so we used `anyerror`.
    pub const ListenError = anyerror;
    /// The QuicEngine that this listener is associated with, if any.
    engine: ?QuicEngine,
    /// The transport that created this listener.
    transport: *QuicTransport,
    /// The callback to be invoked when a new connection is accepted.
    listen_callback: *const fn (instance: ?*anyopaque, res: anyerror!*QuicConnection) void,
    /// The context for the listen callback, if any.
    listen_callback_ctx: ?*anyopaque = null,

    /// Initialize the listener with the given transport and listen callback.
    pub fn init(self: *QuicListener, transport: *QuicTransport, listen_callback_ctx: ?*anyopaque, listen_callback: *const fn (instance: ?*anyopaque, res: anyerror!*QuicConnection) void) void {
        self.* = .{
            .engine = null,
            .transport = transport,
            .listen_callback = listen_callback,
            .listen_callback_ctx = listen_callback_ctx,
        };
    }

    pub fn stop(self: *QuicListener) !void {
        if (self.engine) |*engine| {
            try engine.stop();
        }
    }

    /// Deinitialize the listener.
    pub fn deinit(_: *QuicListener) void {}

    /// Starts listening for incoming QUIC connections on the specified address.
    /// It initializes a UDP socket, binds it to the address, and starts the QUIC engine.
    /// If the listener is already started, it returns an error.
    pub fn listen(self: *QuicListener, address: Multiaddr) ListenError!void {
        const addrAndPeerId = try maToStdAddrAndPeerId(address);
        const socket = try UDP.init(addrAndPeerId.address);
        try socket.bind(addrAndPeerId.address);

        self.engine = undefined;
        const engine_ptr = &self.engine.?;
        try engine_ptr.init(self.transport.allocator, socket, self.transport, false);
        engine_ptr.onListen(self.listen_callback_ctx, self.listen_callback);
        engine_ptr.start();
    }
};

/// QUIC transport that manages QUIC connections and listeners.
/// It provides methods for initializing the transport, dialing peers, and creating listeners.
/// It uses the lsquic library for QUIC protocol handling and integrates with the event loop for asynchronous operations.
/// The transport is responsible for managing the SSL context, key pairs, and certificates used for QUIC connections.
/// It supports both client and server modes, allowing it to initiate connections or accept incoming ones.
/// The transport is not thread-safe and should be used from a single thread, typically the event loop thread.
/// It provides methods for dialing peers, creating listeners, and managing QUIC connections.
pub const QuicTransport = struct {
    pub const DialError = Allocator.Error || xev.ConnectError || error{
        AsyncNotifyFailed,
        AlreadyConnecting,
        UnsupportedAddressFamily,
        InitializationFailed,
        EngineStopped,
        NoPeerIdFound,
        ConnectFailed,
    };

    ssl_context: *ssl.SSL_CTX,

    io_event_loop: *io_loop.ThreadEventLoop,

    allocator: Allocator,

    dialer_v4: ?QuicEngine,

    dialer_v6: ?QuicEngine,

    host_keypair: *ssl.EVP_PKEY,

    subject_keypair: *ssl.EVP_PKEY,

    subject_cert: *ssl.X509,

    cert_key_type: keys.KeyType,

    local_peer_id: PeerId,

    pub fn init(self: *QuicTransport, loop: *io_loop.ThreadEventLoop, host_keypair: *ssl.EVP_PKEY, cert_key_type: keys.KeyType, allocator: Allocator) !void {
        maybeInitLsquicLogger(allocator);
        const result = lsquic.lsquic_global_init(lsquic.LSQUIC_GLOBAL_CLIENT | lsquic.LSQUIC_GLOBAL_SERVER);
        if (result != 0) {
            return error.InitializationFailed;
        }

        const subject_keypair = try tls.generateKeyPair(cert_key_type);

        const subject_cert = try tls.buildCert(allocator, host_keypair, subject_keypair);

        var pubkey = try tls.createProtobufEncodedPublicKey(allocator, host_keypair);
        defer allocator.free(pubkey.data.?);

        self.* = .{
            .ssl_context = try initSslContext(subject_keypair, subject_cert),
            .io_event_loop = loop,
            .allocator = allocator,
            .dialer_v4 = null,
            .dialer_v6 = null,
            .host_keypair = host_keypair,
            .cert_key_type = cert_key_type,
            .subject_keypair = subject_keypair,
            .subject_cert = subject_cert,
            .local_peer_id = try PeerId.fromPublicKey(allocator, &pubkey),
        };
    }

    pub fn stop(self: *QuicTransport) !void {
        if (self.dialer_v4) |*dialer| {
            try dialer.stop();
        }

        if (self.dialer_v6) |*dialer| {
            try dialer.stop();
        }
    }

    pub fn deinit(self: *QuicTransport) void {
        ssl.SSL_CTX_free(self.ssl_context);
        ssl.EVP_PKEY_free(self.subject_keypair);
        ssl.X509_free(self.subject_cert);
    }

    // Initiates a QUIC connection to the specified peer address.
    /// If a connection is already in progress, it returns an error.
    /// If the connection is successful, it invokes the callback with the new `QuicConnection`.
    /// If the connection fails, it invokes the callback with an error.
    /// This is not thread-safe and should not be called from multiple threads concurrently.
    /// Queueuing this operation is recommended.
    pub fn dial(
        self: *QuicTransport,
        peer_address: Multiaddr,
        callback_ctx: ?*anyopaque,
        callback: *const fn (ctx: ?*anyopaque, res: anyerror!*QuicConnection) void,
    ) void {
        var dialer = self.getOrCreateDialer(peer_address) catch |err| {
            callback(callback_ctx, err);
            return;
        };

        dialer.connect(peer_address, callback_ctx, callback);
    }

    /// Creates a new QUIC listener that listens for incoming connections.
    /// The listener is initialized with the provided listen callback and context.
    /// The listener can be used to accept incoming QUIC connections.
    pub fn newListener(
        self: *QuicTransport,
        listen_callback_ctx: ?*anyopaque,
        listen_callback: *const fn (ctx: ?*anyopaque, res: anyerror!*QuicConnection) void,
    ) QuicListener {
        var listener: QuicListener = undefined;
        listener.init(self, listen_callback_ctx, listen_callback);
        return listener;
    }

    fn getOrCreateDialer(self: *QuicTransport, peer_address: Multiaddr) !*QuicEngine {
        var iter = peer_address.iterator();
        while (try iter.next()) |p| {
            switch (p) {
                .Ip4 => {
                    if (self.dialer_v4) |*dialer| {
                        return dialer;
                    }
                    const bind_addr = try std.net.Address.parseIp4("0.0.0.0", 0);
                    const socket = try UDP.init(bind_addr);
                    try socket.bind(bind_addr);

                    self.dialer_v4 = undefined;
                    const engine_ptr = &self.dialer_v4.?;
                    try engine_ptr.init(self.allocator, socket, self, true);
                    return engine_ptr;
                },
                .Ip6 => {
                    if (self.dialer_v6) |*dialer| {
                        return dialer;
                    }
                    const bind_addr = try std.net.Address.parseIp6("::", 0);
                    const socket = try UDP.init(bind_addr);
                    try socket.bind(bind_addr);

                    self.dialer_v6 = undefined;
                    const engine_ptr = &self.dialer_v6.?;
                    try engine_ptr.init(self.allocator, socket, self, true);
                    return engine_ptr;
                },
                else => continue,
            }
        }
        return error.UnsupportedAddressFamily;
    }

    fn initSslContext(subject_key: *ssl.EVP_PKEY, cert: *ssl.X509) !*ssl.SSL_CTX {
        const ssl_ctx = ssl.SSL_CTX_new(ssl.TLS_method()) orelse return error.InitializationFailed;

        // Limit the protocol versions to TLS 1.3 only.
        // This is required for QUIC to work properly.
        if (ssl.SSL_CTX_set_min_proto_version(ssl_ctx, ssl.TLS1_3_VERSION) == 0)
            return error.InitializationFailed;

        if (ssl.SSL_CTX_set_max_proto_version(ssl_ctx, ssl.TLS1_3_VERSION) == 0)
            return error.InitializationFailed;

        // Disable older protocols and compression.
        if (ssl.SSL_CTX_set_options(ssl_ctx, ssl.SSL_OP_NO_TLSv1 | ssl.SSL_OP_NO_TLSv1_1 | ssl.SSL_OP_NO_TLSv1_2 | ssl.SSL_OP_NO_COMPRESSION | ssl.SSL_OP_NO_SSLv2 | ssl.SSL_OP_NO_SSLv3) == 0)
            return error.InitializationFailed;

        // Set the custom verification callback for the SSL context.
        // This callback is used to verify the peer's certificate.
        // It is set to verify the peer's certificate and fail if no peer certificate is provided.
        // It also sets the callback for certificate verification.
        ssl.SSL_CTX_set_verify(ssl_ctx, ssl.SSL_VERIFY_PEER | ssl.SSL_VERIFY_FAIL_IF_NO_PEER_CERT | ssl.SSL_VERIFY_CLIENT_ONCE, tls.libp2pVerifyCallback);

        // Set the certificate algorithm preferences for the SSL context.
        if (ssl.SSL_CTX_set_verify_algorithm_prefs(ssl_ctx, SignatureAlgs.ptr, @intCast(SignatureAlgs.len)) == 0)
            @panic("SSL_CTX_set_verify_algorithm_prefs failed\n");

        if (ssl.SSL_CTX_set_signing_algorithm_prefs(ssl_ctx, SignatureAlgs.ptr, @intCast(SignatureAlgs.len)) == 0)
            @panic("SSL_CTX_set_signing_algorithm_prefs failed\n");

        // Set the SSL context to use the provided subject key and certificate.
        if (ssl.SSL_CTX_use_PrivateKey(ssl_ctx, subject_key) == 0) {
            @panic("SSL_CTX_use_PrivateKey failed");
        }

        if (ssl.SSL_CTX_use_certificate(ssl_ctx, cert) == 0) {
            @panic("SSL_CTX_use_certificate failed");
        }

        // Set the ALPN protocols for the SSL context.
        if (ssl.SSL_CTX_set_alpn_protos(ssl_ctx, tls.ALPN_PROTOS.ptr, @intCast(tls.ALPN_PROTOS.len)) != 0) {
            return error.InitializationFailed;
        }
        // Set the ALPN select callback for the SSL context.
        ssl.SSL_CTX_set_alpn_select_cb(ssl_ctx, tls.alpnSelectCallbackfn, null);

        return ssl_ctx;
    }
};

fn packetsOut(
    ctx: ?*anyopaque,
    specs: ?[*]const lsquic.lsquic_out_spec,
    n_specs: u32,
) callconv(.c) i32 {
    var msg: std.posix.msghdr_const = std.mem.zeroes(std.posix.msghdr_const);
    const engine: *QuicEngine = @ptrCast(@alignCast(ctx.?));
    for (specs.?[0..n_specs]) |spec| {
        const dest_sa: ?*const std.posix.sockaddr = @ptrCast(@alignCast(spec.dest_sa));
        if (dest_sa == null) {
            std.log.warn("sendmsgPosix: dest_sa is null\n", .{});
            return -1;
        }
        msg.name = dest_sa;
        msg.namelen = switch (dest_sa.?.family) {
            std.posix.AF.INET => @sizeOf(std.posix.sockaddr.in),
            std.posix.AF.INET6 => @sizeOf(std.posix.sockaddr.in6),
            else => unreachable,
        };

        msg.iov = @ptrCast(spec.iov.?);
        msg.iovlen = @intCast(spec.iovlen);

        _ = std.posix.sendmsg(engine.socket.fd, &msg, 0) catch |err| {
            std.log.warn("sendmsgPosix failed with: {}", .{err});
            // TODO: Check the error.WouldBlock, it should copy the data to the buffer and use libxev's write function
            return -1;
        };
    }

    return @intCast(n_specs);
}

fn onNewConn(ctx: ?*anyopaque, conn: ?*lsquic.lsquic_conn_t) callconv(.c) ?*lsquic.lsquic_conn_ctx_t {
    const engine: *QuicEngine = @ptrCast(@alignCast(ctx.?));
    // TODO: Can it use a pool for connections?
    const lsquic_conn: *QuicConnection = engine.allocator.create(QuicConnection) catch unreachable;
    lsquic_conn.* = .{
        .security_session = null,
        .connect_ctx = engine.connect_ctx,
        .close_ctx = null,
        .new_stream_ctx = null,
        .on_stream_ctx = null,
        .conn = conn.?,
        .engine = engine,
        .direction = if (engine.is_client_mode) p2p_conn.Direction.OUTBOUND else p2p_conn.Direction.INBOUND,
    };
    engine.connect_ctx = null; // Clear the connect context after use
    const conn_ctx: *lsquic.lsquic_conn_ctx_t = @ptrCast(@alignCast(lsquic_conn));
    lsquic.lsquic_conn_set_ctx(conn, conn_ctx);

    // Server side will not call onHskDone, so we need to call it manually.
    if (!engine.is_client_mode) {
        onHskDone(conn, lsquic.LSQ_HSK_OK);
    }

    return conn_ctx;
}

fn onHskDone(conn: ?*lsquic.lsquic_conn_t, status: lsquic.enum_lsquic_hsk_status) callconv(.c) void {
    if (status != lsquic.LSQ_HSK_OK and status != lsquic.LSQ_HSK_RESUMED_OK) {
        _ = lsquic.lsquic_conn_close(conn);
        return;
    } else {
        const lsquic_conn: *QuicConnection = @ptrCast(@alignCast(lsquic.lsquic_conn_get_ctx(conn.?)));

        const cert = tls.takeSavedPeerCertificate();
        if (cert == null) {
            std.log.warn("No peer certificate available from verify callback, closing connection.\n", .{});
            _ = lsquic.lsquic_conn_close(conn);
            return;
        }
        defer ssl.X509_free(cert);

        const peer_info = tls.verifyAndExtractPeerInfo(lsquic_conn.engine.allocator, cert.?) catch |err| {
            std.log.warn("Failed to verify and extract peer info: {}", .{err});
            _ = lsquic.lsquic_conn_close(conn);
            return;
        };
        if (!peer_info.is_valid) {
            std.log.warn("Invalid peer certificate, closing connection.\n", .{});
            _ = lsquic.lsquic_conn_close(conn);
            return;
        }
        lsquic_conn.security_session = SecuritySession{
            .local_id = lsquic_conn.engine.transport.local_peer_id,
            .remote_id = peer_info.peer_id,
            .remote_public_key = peer_info.host_pubkey,
        };
        if (lsquic_conn.direction == p2p_conn.Direction.INBOUND) {
            lsquic_conn.engine.listen_ctx.?.callback(lsquic_conn.engine.listen_ctx.?.callback_ctx, lsquic_conn);
        } else {
            if (!peer_info.peer_id.eql(&lsquic_conn.connect_ctx.?.peer_id)) {
                std.log.warn("Peer ID mismatch, closing connection.\n", .{});
                _ = lsquic.lsquic_conn_close(conn);
                return;
            }
            lsquic_conn.connect_ctx.?.callback(lsquic_conn.connect_ctx.?.callback_ctx, lsquic_conn);
        }
    }
}

pub fn onConnClosed(conn: ?*lsquic.lsquic_conn_t) callconv(.c) void {
    const lsquic_conn: *QuicConnection = @ptrCast(@alignCast(lsquic.lsquic_conn_get_ctx(conn.?)));

    tls.clearSavedPeerCertificate();

    if (lsquic_conn.security_session) |*session| {
        if (session.remote_public_key.data) |data| {
            lsquic_conn.engine.allocator.free(data);
        }
    }

    if (lsquic_conn.close_ctx) |close_ctx| {
        if (close_ctx.callback) |callback| {
            callback(close_ctx.callback_ctx, lsquic_conn);
        }
        if (close_ctx.active_callback) |active_callback| {
            active_callback(close_ctx.active_callback_ctx, lsquic_conn);
        }
    }
    lsquic.lsquic_conn_set_ctx(conn, null);
    lsquic_conn.engine.allocator.destroy(lsquic_conn);
}

fn onNewStream(ctx: ?*anyopaque, stream: ?*lsquic.lsquic_stream_t) callconv(.c) ?*lsquic.lsquic_stream_ctx_t {
    const engine: *QuicEngine = @ptrCast(@alignCast(ctx.?));
    const conn: *QuicConnection = @ptrCast(@alignCast(lsquic.lsquic_conn_get_ctx(lsquic.lsquic_stream_conn(stream.?))));
    const lsquic_stream: *QuicStream = engine.allocator.create(QuicStream) catch unreachable;
    lsquic_stream.init(stream.?, conn);

    const stream_ctx: *lsquic.lsquic_stream_ctx_t = @ptrCast(@alignCast(lsquic_stream));
    if (conn.direction == p2p_conn.Direction.INBOUND) {
        if (conn.on_stream_ctx) |on_stream_ctx| {
            on_stream_ctx.callback(on_stream_ctx.callback_ctx, lsquic_stream);
        }
    } else {
        if (conn.new_stream_ctx) |new_stream_ctx| {
            new_stream_ctx.callback(new_stream_ctx.callback_ctx, lsquic_stream);
            conn.new_stream_ctx = null; // Clear the new stream context after use
        }
    }
    return stream_ctx;
}

fn onStreamRead(
    stream: ?*lsquic.lsquic_stream_t,
    stream_ctx: ?*lsquic.lsquic_stream_ctx_t,
) callconv(.c) void {
    const self: *QuicStream = @ptrCast(@alignCast(stream_ctx.?));
    const s = stream.?;

    var buf: [4096]u8 = undefined;

    while (true) {
        const n_read = lsquic.lsquic_stream_read(s, &buf, buf.len);
        if (n_read > 0) {
            self.proto_msg_handler.?.onMessage(self, buf[0..@intCast(n_read)]) catch |err| {
                std.log.warn("Protocol message handler failed with error: {}. ", .{err});
                _ = lsquic.lsquic_stream_close(s);
                return;
            };
        } else if (n_read == 0) {
            // End of Stream. The remote peer has closed its writing side.
            _ = lsquic.lsquic_stream_close(s);
            return;
        } else {
            // NOTE: Error handling for lsquic_stream_read on Windows platforms is not implemented.
            // On Windows, error codes may differ and additional handling may be required here.
            const err = posix.errno(n_read);
            if (err == posix.E.AGAIN) {
                std.log.debug("lsquic_stream_read returned E.AGAIN, waiting for more data.\n", .{});
                _ = lsquic.lsquic_stream_wantread(s, 1);
                return;
            }

            const fatal_err = switch (err) {
                posix.E.BADF => error.StreamClosed,
                posix.E.CONNRESET => error.ConnectionReset,
                // Only E.AGAIN, E.BADF, and E.CONNRESET are expected here; any other errno is unexpected.
                else => blk: {
                    std.log.warn("Unexpected errno from lsquic_stream_read (expected E.AGAIN, E.BADF, E.CONNRESET): {}", .{@intFromEnum(err)});
                    break :blk error.Unexpected;
                },
            };

            // If the error is the expected E.BADF or E.CONNRESET, the stream should be already closed.
            if (fatal_err == error.Unexpected) {
                _ = lsquic.lsquic_stream_close(s);
            }
            return;
        }
    }
}

pub fn onStreamWrite(
    stream: ?*lsquic.lsquic_stream_t,
    stream_ctx: ?*lsquic.lsquic_stream_ctx_t,
) callconv(.c) void {
    const self: *QuicStream = @ptrCast(@alignCast(stream_ctx.?));

    // Get a pointer to the active request, not a copy.
    if (self.active_write) |*active_req| {
        const n_written = lsquic.lsquic_stream_write(stream.?, active_req.data.items.ptr, active_req.data.items.len);

        if (n_written < 0) {
            // NOTE: Error handling for lsquic_stream_write on Windows platforms is not implemented.
            // On Windows, error codes may differ and additional handling may be required here.
            // If the error is E.AGAIN, we should wait for the next write event.
            const err = posix.errno(n_written);
            if (err == posix.E.AGAIN) {
                std.log.warn("lsquic_stream_write returned E.AGAIN, waiting for more space to write.\n", .{});
                _ = lsquic.lsquic_stream_wantwrite(stream.?, 1);
                return;
            }

            std.log.warn("lsquic_stream_write failed with error: {}", .{err});
            active_req.callback(active_req.callback_ctx, error.WriteFailed);
            active_req.data.deinit();
            self.active_write = null;
            return;
        } else if (n_written == 0) {
            // `lsquic_stream_write` returned 0, it means that you should try writing later.
            _ = lsquic.lsquic_stream_wantwrite(stream.?, 1);
            return;
        } else {
            _ = lsquic.lsquic_stream_flush(stream.?);
            const written_usize: usize = @intCast(n_written);
            active_req.total_written += written_usize;
            active_req.data.replaceRange(0, written_usize, &.{}) catch unreachable;

            if (active_req.data.items.len == 0) {
                active_req.callback(active_req.callback_ctx, active_req.total_written);
                active_req.data.deinit();
                self.active_write = null;

                if (self.pending_writes.items.len > 0) {
                    self.processNextWrite();
                } else {
                    // _ = lsquic.lsquic_stream_wantwrite(stream.?, 0);
                }
            }
        }
    } else {
        _ = lsquic.lsquic_stream_wantwrite(stream.?, 0);
        return;
    }
}

fn onStreamClose(
    _: ?*lsquic.lsquic_stream_t,
    stream_ctx: ?*lsquic.lsquic_stream_ctx_t,
) callconv(.c) void {
    if (stream_ctx == null) return;
    const self: *QuicStream = @ptrCast(@alignCast(stream_ctx.?));

    if (self.close_ctx) |close_ctx| {
        if (close_ctx.callback) |callback| {
            callback(close_ctx.callback_ctx, self);
        }
        if (close_ctx.active_callback) |active_callback| {
            active_callback(close_ctx.active_callback_ctx, self);
        }
    }

    // When protocol message handler function return error in the `onNewStream` callback,
    // we want to close the stream immediately, but there is an error thrown by lsquic in the server mode.
    // In this case, the stream will be closed until the connection closed.
    // TODO: Can we found a good approach?
    if (self.proto_msg_handler) |*proto_msg_handler| {
        proto_msg_handler.onClose(self) catch |err| {
            std.log.warn("Protocol message handler failed with error: {}.", .{err});
        };
    }

    self.deinit();
    self.conn.engine.allocator.destroy(self);
}

/// Converts a Multiaddr to a standard address and an optional PeerId.
/// It extracts the IP address, port, and PeerId from the Multiaddr.
/// TODO: Implement the function to support different transport protocols.
pub fn maToStdAddrAndPeerId(ma: Multiaddr) !struct { address: std.net.Address, peer_id: ?PeerId } {
    var iter = ma.iterator();
    var ip_addr: ?std.net.Address = null;
    var port: ?u16 = null;
    var peer_id: ?PeerId = null;

    while (try iter.next()) |protocol| {
        switch (protocol) {
            .Ip4 => |ip4| {
                ip_addr = .{ .in = ip4 };
            },
            .Ip6 => |ip6| {
                ip_addr = .{ .in6 = ip6 };
            },
            .Udp => |udp_port| {
                port = udp_port;
            },
            .P2P => |p2p_id| {
                peer_id = p2p_id;
            },
            else => continue,
        }
    }

    if (ip_addr == null) {
        return error.NoIPAddressFound;
    }

    if (port == null) {
        return error.NoPortFound;
    }

    var result = ip_addr.?;
    result.setPort(port.?);
    return .{ .address = result, .peer_id = peer_id };
}

test "lsquic transport initialization" {
    var loop: io_loop.ThreadEventLoop = undefined;
    try loop.init(std.testing.allocator);
    defer {
        loop.close();
        loop.deinit();
    }

    const pctx = ssl.EVP_PKEY_CTX_new_id(ssl.EVP_PKEY_ED25519, null) orelse return error.OpenSSLFailed;
    if (ssl.EVP_PKEY_keygen_init(pctx) == 0) {
        return error.OpenSSLFailed;
    }
    var maybe_host_key: ?*ssl.EVP_PKEY = null;
    if (ssl.EVP_PKEY_keygen(pctx, &maybe_host_key) == 0) {
        return error.OpenSSLFailed;
    }
    const host_key = maybe_host_key orelse return error.OpenSSLFailed;

    defer ssl.EVP_PKEY_free(host_key);

    var transport: QuicTransport = undefined;
    try transport.init(&loop, host_key, keys.KeyType.ECDSA, std.testing.allocator);

    defer {
        transport.stop() catch |err| {
            std.log.err("Failed to stop transport: {}", .{err});
        };
        transport.deinit();
    }
}

test "lsquic engine initialization" {
    var loop: io_loop.ThreadEventLoop = undefined;
    try loop.init(std.testing.allocator);
    defer {
        loop.close();
        loop.deinit();
    }

    const pctx = ssl.EVP_PKEY_CTX_new_id(ssl.EVP_PKEY_ED25519, null) orelse return error.OpenSSLFailed;
    if (ssl.EVP_PKEY_keygen_init(pctx) == 0) {
        return error.OpenSSLFailed;
    }
    var maybe_host_key: ?*ssl.EVP_PKEY = null;
    if (ssl.EVP_PKEY_keygen(pctx, &maybe_host_key) == 0) {
        return error.OpenSSLFailed;
    }
    const host_key = maybe_host_key orelse return error.OpenSSLFailed;

    defer ssl.EVP_PKEY_free(host_key);

    var transport: QuicTransport = undefined;
    try transport.init(&loop, host_key, keys.KeyType.ED25519, std.testing.allocator);
    defer {
        transport.stop() catch |err| {
            std.log.err("Failed to stop transport: {}", .{err});
        };
        transport.deinit();
    }

    const pctx1 = ssl.EVP_PKEY_CTX_new_id(ssl.EVP_PKEY_ED25519, null) orelse return error.OpenSSLFailed;
    if (ssl.EVP_PKEY_keygen_init(pctx1) == 0) {
        return error.OpenSSLFailed;
    }
    var maybe_cl_host_key: ?*ssl.EVP_PKEY = null;
    if (ssl.EVP_PKEY_keygen(pctx1, &maybe_cl_host_key) == 0) {
        return error.OpenSSLFailed;
    }
    const cl_host_key = maybe_cl_host_key orelse return error.OpenSSLFailed;

    defer ssl.EVP_PKEY_free(cl_host_key);
    var pubkey1 = try tls.createProtobufEncodedPublicKey(std.testing.allocator, cl_host_key);
    defer std.testing.allocator.free(pubkey1.data.?);
    const cl_peer_id = try PeerId.fromPublicKey(std.testing.allocator, &pubkey1);

    var dial_ma = try Multiaddr.fromString(std.testing.allocator, "/ip4/127.0.0.1/udp/9999");
    defer dial_ma.deinit();
    try dial_ma.push(.{ .P2P = cl_peer_id });

    transport.dial(dial_ma, null, struct {
        pub fn callback(_: ?*anyopaque, res: anyerror!*QuicConnection) void {
            if (res) |conn| {
                std.log.debug("Dialed QUIC connection successfully: {*}\n", .{conn});
            } else |err| {
                std.log.debug("Failed to dial QUIC connection: {}\n", .{err});
            }
        }
    }.callback);

    std.time.sleep(std.time.ns_per_ms * 200); // Wait for the dial to complete
}<|MERGE_RESOLUTION|>--- conflicted
+++ resolved
@@ -133,7 +133,6 @@
     lsquic_logger_initialized = true;
 }
 
-<<<<<<< HEAD
 // Maximum stream data for bidirectional streams
 const MaxStreamDataBidiRemote = 64 * 1024 * 1024; // 64 MB
 // Maximum stream data for bidirectional streams (local side)
@@ -145,11 +144,13 @@
 // Handshake timeout in microseconds
 const HandshakeTimeoutMicroseconds = 10 * std.time.us_per_s; // 10 seconds
 // BBR congestion control algorithm
-const CCAlgoBBR = @as(c_int, 2);
-=======
-// SCID issuer rate limit in tokens per minute
-const SCID_ISSUER_RATE = 300; // 300 per minute
->>>>>>> 7bc25fee
+const CCAlgoBBR: c_int = 2;
+// Source Connection ID Issuance Rate
+const SCIDIssRate: c_int = 300; // 300 SCIDs per minute
+// Enable Explicit Congestion Notification (ECN)
+const EnableECN: c_int = 1;
+// Enable Packet Pacing
+const EnablePacketPacing: c_int = 1;
 
 const SignatureAlgs: []const u16 = &.{
     ssl.SSL_SIGN_ED25519,
@@ -235,16 +236,15 @@
         lsquic.lsquic_engine_init_settings(&engine_settings, flags);
 
         engine_settings.es_versions = lsquic.LSQUIC_IETF_VERSIONS;
-<<<<<<< HEAD
         engine_settings.es_cc_algo = CCAlgoBBR;
+        engine_settings.es_scid_iss_rate = SCIDIssRate;
+        engine_settings.es_pace_packets = EnablePacketPacing;
+        engine_settings.es_ecn = EnableECN;
         engine_settings.es_init_max_stream_data_bidi_remote = MaxStreamDataBidiRemote;
         engine_settings.es_init_max_stream_data_bidi_local = MaxStreamDataBidiLocal;
         engine_settings.es_init_max_streams_bidi = MaxStreamsBidi;
         engine_settings.es_idle_timeout = IdleTimeoutSeconds;
         engine_settings.es_handshake_to = HandshakeTimeoutMicroseconds;
-=======
-        engine_settings.es_scid_iss_rate = SCID_ISSUER_RATE;
->>>>>>> 7bc25fee
 
         var err_buf: [100]u8 = undefined;
         if (lsquic.lsquic_engine_check_settings(
